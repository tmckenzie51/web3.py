[tox]
envlist=
    py{35,36}-ens
    py{35,36}-core
    py{35,36}-integration-{goethereum,ethtester,parity}
    lint
    doctest

[isort]
combine_as_imports=True
force_sort_within_sections=True
include_trailing_comma=True
known_standard_library=pytest
known_third_party=lru,eth_tester
known_first_party=web3,ens
line_length=21
multi_line_output=3
skip=web3/main.py,web3/utils/windows.py
use_parentheses=True

[flake8]
max-line-length= 100
exclude= venv*,.tox,docs,build
ignore=

[testenv]
usedevelop=True
commands=
    core: py.test {posargs:tests/core}
    ens: py.test {posargs:tests/ens}
    integration-goethereum: py.test {posargs:tests/integration/test_goethereum.py}
    integration-ethtester: py.test {posargs:tests/integration/test_ethereum_tester.py}
<<<<<<< HEAD
    integration-parity: py.test -s {posargs:tests/integration/test_parity.py}
=======
    doctest: make -C {toxinidir}/docs doctest
>>>>>>> aae3ba95
deps =
    -r{toxinidir}/requirements-dev.txt
    doctest: sphinx
    doctest: ethtoken
passenv =
    GETH_BINARY
    GETH_VERSION
    PARITY_BINARY
    PARITY_VERSION
    TRAVIS_BUILD_DIR
    GOROOT
    GOPATH
basepython =
    py35: python3.5
    py36: python3.6
extras = tester

[testenv:lint]
basepython=python
extras=linter
commands=
  flake8 {toxinidir}/web3 {toxinidir}/ens {toxinidir}/tests
  isort --recursive --check-only --diff {toxinidir}/web3/ {toxinidir}/ens/ {toxinidir}/tests/<|MERGE_RESOLUTION|>--- conflicted
+++ resolved
@@ -30,11 +30,8 @@
     ens: py.test {posargs:tests/ens}
     integration-goethereum: py.test {posargs:tests/integration/test_goethereum.py}
     integration-ethtester: py.test {posargs:tests/integration/test_ethereum_tester.py}
-<<<<<<< HEAD
     integration-parity: py.test -s {posargs:tests/integration/test_parity.py}
-=======
     doctest: make -C {toxinidir}/docs doctest
->>>>>>> aae3ba95
 deps =
     -r{toxinidir}/requirements-dev.txt
     doctest: sphinx
