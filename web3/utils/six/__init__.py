--- conflicted
+++ resolved
@@ -1,8 +1,4 @@
-<<<<<<< HEAD
-from .six_py3 import (  # noqa: #401
-=======
 from .six import (  # noqa: #401
->>>>>>> 7b14f83b
     urlparse,
     urlunparse,
     Generator,
