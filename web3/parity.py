--- conflicted
+++ resolved
@@ -221,11 +221,8 @@
     )
 
     # Deprecated Methods
-<<<<<<< HEAD
     addReservedPeer = DeprecatedMethod(add_reserved_peer, 'addReservedPeer', 'add_reserved_peer')
-=======
     listStorageKeys = DeprecatedMethod(list_storage_keys, 'listStorageKeys', 'list_storage_keys')
->>>>>>> a2f7ac38
     traceReplayTransaction = DeprecatedMethod(trace_replay_transaction, 'traceReplayTransaction',
                                               'trace_replay_transaction')
     netPeers = DeprecatedMethod(net_peers, 'netPeers', 'net_peers')