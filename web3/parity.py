--- conflicted
+++ resolved
@@ -226,10 +226,7 @@
     traceReplayTransaction = DeprecatedMethod(trace_replay_transaction, 'traceReplayTransaction',
                                               'trace_replay_transaction')
     netPeers = DeprecatedMethod(net_peers, 'netPeers', 'net_peers')
-<<<<<<< HEAD
     traceBlock = DeprecatedMethod(trace_block, 'traceBlock', 'trace_block')
-=======
     traceReplayBlockTransactions = DeprecatedMethod(trace_replay_block_transactions,
                                                     'traceReplayBlockTransactions',
-                                                    'trace_replay_block_transactions')
->>>>>>> 0aa968d1
+                                                    'trace_replay_block_transactions')