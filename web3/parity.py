--- conflicted
+++ resolved
@@ -221,9 +221,6 @@
     )
 
     # Deprecated Methods
-<<<<<<< HEAD
     traceReplayTransaction = DeprecatedMethod(trace_replay_transaction, 'traceReplayTransaction',
                                               'trace_replay_transaction')
-=======
-    netPeers = DeprecatedMethod(net_peers, 'netPeers', 'net_peers')
->>>>>>> 00203622
+    netPeers = DeprecatedMethod(net_peers, 'netPeers', 'net_peers')