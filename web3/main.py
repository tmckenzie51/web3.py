--- conflicted
+++ resolved
@@ -83,16 +83,6 @@
         self._requestManager = RequestManager(provider)
 
         self.eth = Eth(self)
-<<<<<<< HEAD
-        self.db = Db(self._requestManager)
-        self.shh = Shh(self)
-        self.net = Net(self._requestManager)
-        self.personal = Personal(self._requestManager)
-        self.version = Version(self._requestManager)
-        self.txpool = TxPool(self._requestManager)
-        self.miner = Miner(self._requestManager)
-        self.admin = Admin(self._requestManager)
-=======
         self.db = Db(self)
         self.shh = Shh(self)
         self.net = Net(self)
@@ -101,7 +91,6 @@
         self.txpool = TxPool(self)
         self.miner = Miner(self)
         self.admin = Admin(self)
->>>>>>> ce346fe6
 
     def setProvider(self, provider):
         self._requestManager.setProvider(provider)
